/*
   Copyright 2016 Vastech SA (PTY) LTD

   Licensed under the Apache License, Version 2.0 (the "License");
   you may not use this file except in compliance with the License.
   You may obtain a copy of the License at

       http://www.apache.org/licenses/LICENSE-2.0

   Unless required by applicable law or agreed to in writing, software
   distributed under the License is distributed on an "AS IS" BASIS,
   WITHOUT WARRANTIES OR CONDITIONS OF ANY KIND, either express or implied.
   See the License for the specific language governing permissions and
   limitations under the License.
*/

package main

import (
	"flag"
	"io"
	"io/ioutil"
	"log"
	"net/http"
	"os"
	"path/filepath"

	"github.com/gorilla/mux"
	"github.com/izakmarais/reporter"
	"github.com/izakmarais/reporter/grafana"
)

var proto = flag.String("proto", "http://", "Grafana Protocol")
var ip = flag.String("ip", "localhost:3000", "Grafana IP and port")
var port = flag.String("port", ":8686", "Port to serve on")
var templateDir = flag.String("templates", "templates/", "Directory for custom TeX templates")

func main() {
	flag.Parse()
	log.SetOutput(os.Stdout)

	//'generated*'' variables injected from build.gradle: task 'injectGoVersion()'
	log.Printf("grafana reporter, version: %s.%s-%s hash: %s", generatedMajor, generatedMinor, generatedRelease, generatedGitHash)
	log.Printf("serving at '%s' and using grafana at '%s'", *port, *ip)

	router := mux.NewRouter()
	router.HandleFunc("/api/report/{dashName}", serveReport)

	log.Fatal(http.ListenAndServe(*port, router))
}

func serveReport(w http.ResponseWriter, req *http.Request) {
	log.Print("Reporter called")
<<<<<<< HEAD
	g := grafana.NewClient("http://"+*ip, apiToken(req))
	rep := report.New(g, dashName(req), time(req), texTemplate(req))
=======

	g := grafana.NewClient(*proto + *ip)
	rep := report.New(g, dashName(req), time(req))
>>>>>>> 8916bce8

	file, err := rep.Generate()
	if err != nil {
		log.Println("Error generating report:", err)
		http.Error(w, err.Error(), 500)
		return
	}
	defer rep.Clean()
	defer file.Close()

	_, err = io.Copy(w, file)
	if err != nil {
		log.Println("Error copying data to response:", err)
		http.Error(w, err.Error(), 500)
		return
	}
	log.Println("Report generated correctly")
}

func dashName(r *http.Request) string {
	vars := mux.Vars(r)
	d := vars["dashName"]
	log.Println("Called with dashboard:", d)
	return d
}

func time(r *http.Request) grafana.TimeRange {
	params := r.URL.Query()
	t := grafana.NewTimeRange(params.Get("from"), params.Get("to"))
	log.Println("Called with time range:", t)
	return t
}

func apiToken(r *http.Request) string {
	apiToken := r.URL.Query().Get("apitoken")
	log.Println("Called with api Token:", apiToken)
	return apiToken
}

func texTemplate(r *http.Request) string {
	fName := r.URL.Query().Get("template")
	if fName == "" {
		return ""
	}
	file := filepath.Join(*templateDir, fName+".tex")
	log.Println("Called with template:", file)

	customTemplate, err := ioutil.ReadFile(file)
	if err != nil {
		log.Printf("Error reading template file: %q", err)
		return ""
	}

	return string(customTemplate)
}<|MERGE_RESOLUTION|>--- conflicted
+++ resolved
@@ -51,14 +51,8 @@
 
 func serveReport(w http.ResponseWriter, req *http.Request) {
 	log.Print("Reporter called")
-<<<<<<< HEAD
-	g := grafana.NewClient("http://"+*ip, apiToken(req))
+	g := grafana.NewClient(*proto+*ip, apiToken(req))
 	rep := report.New(g, dashName(req), time(req), texTemplate(req))
-=======
-
-	g := grafana.NewClient(*proto + *ip)
-	rep := report.New(g, dashName(req), time(req))
->>>>>>> 8916bce8
 
 	file, err := rep.Generate()
 	if err != nil {
